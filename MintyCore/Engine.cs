--- conflicted
+++ resolved
@@ -121,12 +121,8 @@
 
             VulkanEngine.EndDraw();
         }
-<<<<<<< HEAD
         
         MainUiRenderer.SetMainUiContext(null);
-=======
-
->>>>>>> f7eba8a4
         _mainMenu = null;
     }
 
@@ -385,12 +381,9 @@
 
         ServerWorld = null;
         ClientWorld = null;
-        
+
         _mainMenu = null;
-<<<<<<< HEAD
         MainUiRenderer.SetMainUiContext(null);
-=======
->>>>>>> f7eba8a4
 
         GameType = GameType.INVALID;
 
