﻿using System;
using System.Numerics;
using BepuPhysics;
using BepuPhysics.Collidables;
using MintyCore;
using MintyCore.Components.Client;
using MintyCore.Components.Common;
using MintyCore.Components.Common.Physic;
using MintyCore.ECS;
using MintyCore.Identifications;
using MintyCore.Modding;
using MintyCore.Registries;
using MintyCore.Utils;
using Silk.NET.Input;

namespace TestMod
{
    public class SimpleTestMod : IMod
    {
        public static int RandomNumber;


        private static bool _lastFrameSDown;

        public static Identification CameraArchetype;
        public static Identification PhysicBoxArchetype;
        public static Identification EntitySetup;

        private int _spawnCount = 10;

        public void Dispose()
        {
        }

        public ushort ModId { get; set; }
        public string StringIdentifier => "test";
        public string ModDescription => "Just a mod to test the ModManager";
        public string ModName => "Test Mod";

        public ModVersion ModVersion => new(0, 0, 1);
        public ModDependency[] ModDependencies => Array.Empty<ModDependency>();
        public GameType ExecutionSide => GameType.LOCAL;

        public void PreLoad()
        {
            Random rnd = new();
            RandomNumber = rnd.Next(1, 1000);
            Logger.WriteLog($"Generated Number: {RandomNumber}", LogImportance.INFO, "TestMod");
        }

        public void Load()
        {

            ArchetypeRegistry.OnRegister += RegisterArchetypes;

            WorldHandler.OnWorldCreate += CreatePhysicEntities;
            PlayerHandler.OnPlayerConnected += SpawnPlayerCamera;
<<<<<<< HEAD
            Engine.AfterWorldTicking += SpawnNewCube;
            
            Logger.WriteLog("Loaded", LogImportance.INFO, "TestMod");
=======
            WorldHandler.AfterWorldUpdate += SpawnNewCube;
>>>>>>> 9ad9f234
        }

        public void PostLoad()
        {
        }

        public void Unload()
        {
            ArchetypeRegistry.OnRegister -= RegisterArchetypes;

            Engine.OnServerWorldCreate -= CreatePhysicEntities;
            PlayerHandler.OnPlayerConnected -= SpawnPlayerCamera;
            Engine.AfterWorldTicking -= SpawnNewCube;
            
            Logger.WriteLog("Unloaded", LogImportance.INFO, "TestMod");
        }

        private void SpawnNewCube(IWorld world1)
        {
            if (!WorldHandler.TryGetWorld(GameType.SERVER, WorldIDs.Default, out var world)) return;

            var entityManager = world.EntityManager;

            var spawned = 0;

            if (InputHandler.GetKeyDown(Key.Up))
            {
                _spawnCount++;
                Console.WriteLine(_spawnCount);
            }

            if (InputHandler.GetKeyDown(Key.Down))
            {
                _spawnCount--;
                Console.WriteLine(_spawnCount);
            }

            var sDown = InputHandler.GetKeyDown(Key.S);

            if (!_lastFrameSDown && sDown)
            {
                var sqrt = (int)MathF.Sqrt(_spawnCount);
                var start = -sqrt / 2;
                var end = sqrt / 2;

                for (var x = start * 2; x < end * 2; x += 2)
                for (var y = start * 2; y < end * 2; y += 2)
                for (var z = start * 2; z < end * 2; z += 2)
                {
                    entityManager.CreateEntity(PhysicBoxArchetype, null,
                        new PhysicBoxSetup { Mass = 10, Position = new Vector3(x, y + 20, z), Scale = Vector3.One });
                    spawned++;
                }

                Logger.WriteLog($"{spawned} spawned", LogImportance.INFO, "TestMod");
            }

            _lastFrameSDown = sDown;
        }

        private void CreatePhysicEntities(IWorld world)
        {
            if (!world.IsServerWorld || world.Identification != WorldIDs.Default) return;

            var entityManager = world.EntityManager;

            var scale = new Vector3(100, 1, 100);

            entityManager.CreateEntity(PhysicBoxArchetype, null,
                new PhysicBoxSetup { Mass = 0, Position = Vector3.Zero, Scale = scale });

            entityManager.CreateEntity(PhysicBoxArchetype, null,
                new PhysicBoxSetup { Mass = 10, Position = new Vector3(0, 10, 0), Scale = Vector3.One });
            entityManager.CreateEntity(PhysicBoxArchetype, null,
                new PhysicBoxSetup { Mass = 10, Position = new Vector3(0, 1, 0), Scale = Vector3.One });
            entityManager.CreateEntity(PhysicBoxArchetype, null,
                new PhysicBoxSetup { Mass = 10, Position = new Vector3(0, 3, 0), Scale = Vector3.One });
        }

        private void SpawnPlayerCamera(Player player, bool serverside)
        {
            if (!serverside || !WorldHandler.TryGetWorld(GameType.SERVER, WorldIDs.Default, out var world)) return;

            var entity = world.EntityManager.CreateEntity(CameraArchetype, player.GameId);
            world.EntityManager.SetComponent(entity, new Position { Value = new Vector3(0, 5, -20) });
        }

        public void RegisterArchetypes()
        {
            ArchetypeContainer camera = new(ComponentIDs.Camera, ComponentIDs.Position);
            var physicBox = new ArchetypeContainer(ComponentIDs.Position, ComponentIDs.Rotation,
                ComponentIDs.Scale, ComponentIDs.Transform, ComponentIDs.Mass, ComponentIDs.Collider,
                ComponentIDs.InstancedRenderAble);

            CameraArchetype = ArchetypeRegistry.RegisterArchetype(camera, ModId, "camera");
            PhysicBoxArchetype =
                ArchetypeRegistry.RegisterArchetype(physicBox, ModId, "physic_box", new PhysicBoxSetup());
        }

        class PhysicBoxSetup : IEntitySetup
        {
            public float Mass;
            public Vector3 Position;
            public Vector3 Scale;

            public void GatherEntityData(IWorld world, Entity entity)
            {
                Mass = world.EntityManager.GetComponent<Mass>(entity).MassValue;
                Position = world.EntityManager.GetComponent<Position>(entity).Value;
                Scale = world.EntityManager.GetComponent<Scale>(entity).Value;
            }

            public void SetupEntity(IWorld world, Entity entity)
            {
                world.EntityManager.SetComponent(entity, new Mass { MassValue = Mass }, false);
                world.EntityManager.SetComponent(entity, new Position { Value = Position });
                world.EntityManager.SetComponent(entity, new Scale { Value = Scale }, false);

                var pose = new RigidPose(Position, Quaternion.Identity);
                var shape = new Box(Scale.X, Scale.Y, Scale.Z);
                BodyInertia inertia = default;

                if (Mass != 0) inertia = shape.ComputeInertia(Mass);

                var description = BodyDescription.CreateDynamic(pose, inertia,
                    new CollidableDescription(world.PhysicsWorld.AddShape(shape), 10),
                    new BodyActivityDescription(0.1f));

                var handle = world.PhysicsWorld.AddBody(description);
                world.EntityManager.SetComponent(entity, new Collider { BodyHandle = handle }, false);

                var boxRender = new InstancedRenderAble
                {
                    MaterialMeshCombination = InstancedRenderDataIDs.Testing
                };

                world.EntityManager.SetComponent(entity, boxRender);
            }

            public void Serialize(DataWriter writer)
            {
                writer.Put(Mass);
                writer.Put(Position);
                writer.Put(Scale);
            }

            public bool Deserialize(DataReader reader)
            {
                if (!reader.TryGetFloat(out var mass)
                    || !reader.TryGetVector3(out var position)
                    || !reader.TryGetVector3(out var scale))
                    return false;

                Mass = mass;
                Position = position;
                Scale = scale;
                return true;
            }
        }
    }
}<|MERGE_RESOLUTION|>--- conflicted
+++ resolved
@@ -50,18 +50,15 @@
 
         public void Load()
         {
+            
 
             ArchetypeRegistry.OnRegister += RegisterArchetypes;
 
             WorldHandler.OnWorldCreate += CreatePhysicEntities;
             PlayerHandler.OnPlayerConnected += SpawnPlayerCamera;
-<<<<<<< HEAD
-            Engine.AfterWorldTicking += SpawnNewCube;
+            WorldHandler.AfterWorldUpdate += SpawnNewCube;
             
             Logger.WriteLog("Loaded", LogImportance.INFO, "TestMod");
-=======
-            WorldHandler.AfterWorldUpdate += SpawnNewCube;
->>>>>>> 9ad9f234
         }
 
         public void PostLoad()
@@ -72,9 +69,9 @@
         {
             ArchetypeRegistry.OnRegister -= RegisterArchetypes;
 
-            Engine.OnServerWorldCreate -= CreatePhysicEntities;
+            WorldHandler.OnWorldCreate -= CreatePhysicEntities;
             PlayerHandler.OnPlayerConnected -= SpawnPlayerCamera;
-            Engine.AfterWorldTicking -= SpawnNewCube;
+            WorldHandler.AfterWorldUpdate -= SpawnNewCube;
             
             Logger.WriteLog("Unloaded", LogImportance.INFO, "TestMod");
         }
