--- conflicted
+++ resolved
@@ -1122,30 +1122,15 @@
             CommandBufferCount = 1,
             PCommandBuffers = &nativeBuffer
         };
-<<<<<<< HEAD
-
-
-        lock (GraphicQueue.queueLock)
-            Assert(Vk.QueueSubmit(GraphicQueue.queue, 1, submitInfo, fence));
-        Vk.WaitForFences(Device, 1, in fence, Vk.True, ulong.MaxValue);
-        Vk.ResetCommandBuffer(buffer, 0);
-        Vk.DestroyFence(Device, fence, null);
-
-        _singleTimeCommandBuffersPerThread.GetOrAdd(Thread.CurrentThread, _ => new Queue<CommandBuffer>())
-            .Enqueue(buffer);
-=======
-        lock (_singleCbLock)
-        {
-            lock (GraphicQueue.queueLock)
-                Assert(Vk.QueueSubmit(GraphicQueue.queue, 1, submitInfo, fence));
-            Vk.WaitForFences(Device, 1, in fence, Vk.True, ulong.MaxValue);
-            buffer.Reset();
-            Vk.DestroyFence(Device, fence, null);
-
+        
+          lock (GraphicQueue.queueLock)
+              Assert(Vk.QueueSubmit(GraphicQueue.queue, 1, submitInfo, fence));
+          Vk.WaitForFences(Device, 1, in fence, Vk.True, ulong.MaxValue);
+          buffer.Reset();
+          Vk.DestroyFence(Device, fence, null);
             _singleTimeCommandBuffersPerThread.GetOrAdd(Thread.CurrentThread, _ => new Queue<ManagedCommandBuffer>())
                 .Enqueue(buffer);
-        }
->>>>>>> 59ebbef4
+        
     }
 
     /// <summary>
