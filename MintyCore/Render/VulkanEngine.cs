--- conflicted
+++ resolved
@@ -213,15 +213,9 @@
             if (acquireResult != Result.Success) RecreateSwapchain();
         } while (acquireResult != Result.Success);
 
-<<<<<<< HEAD
-        Assert(Vk.WaitForFences(Device, _renderFences.AsSpan((int) ImageIndex, 1), Vk.True, ulong.MaxValue));
-        Assert(Vk.ResetFences(Device, _renderFences.AsSpan((int) ImageIndex, 1)));
-        Vk.ResetCommandPool(Device, GraphicsCommandPool[ImageIndex], 0);
-=======
         Assert(Vk.WaitForFences(Device, _renderFences.AsSpan((int)ImageIndex, 1), Vk.True, ulong.MaxValue));
         Assert(Vk.ResetFences(Device, _renderFences.AsSpan((int)ImageIndex, 1)));
         Assert(Vk.ResetCommandPool(Device, GraphicsCommandPool[ImageIndex], 0));
->>>>>>> 52cb1706
 
         CommandBufferAllocateInfo allocateInfo = new()
         {
@@ -542,7 +536,7 @@
 
         var indices = QueueFamilyIndexes;
         var queueFamilyIndices = stackalloc uint[2]
-            {QueueFamilyIndexes.GraphicsFamily!.Value, QueueFamilyIndexes.PresentFamily!.Value};
+            { QueueFamilyIndexes.GraphicsFamily!.Value, QueueFamilyIndexes.PresentFamily!.Value };
 
         if (indices.GraphicsFamily!.Value != indices.PresentFamily!.Value)
         {
@@ -692,7 +686,7 @@
             ? 2u
             : 1u;
         if (QueueFamilyIndexes.GraphicsFamily!.Value != QueueFamilyIndexes.PresentFamily!.Value) queueCount++;
-        var queueCreateInfo = stackalloc DeviceQueueCreateInfo[(int) queueCount];
+        var queueCreateInfo = stackalloc DeviceQueueCreateInfo[(int)queueCount];
         var priority = 1f;
 
         queueCreateInfo[0] = new DeviceQueueCreateInfo
@@ -737,12 +731,12 @@
         foreach (var extension in _deviceExtensions)
             Logger.AssertAndThrow(extension.Contains(extension), $"Missing device extension {extension}", "Render");
 
-        deviceCreateInfo.EnabledExtensionCount = (uint) _deviceExtensions.Length;
-        deviceCreateInfo.PpEnabledExtensionNames = (byte**) SilkMarshal.StringArrayToPtr(_deviceExtensions);
+        deviceCreateInfo.EnabledExtensionCount = (uint)_deviceExtensions.Length;
+        deviceCreateInfo.PpEnabledExtensionNames = (byte**)SilkMarshal.StringArrayToPtr(_deviceExtensions);
 
         Assert(Vk.CreateDevice(PhysicalDevice, deviceCreateInfo, AllocationCallback, out var device));
         Device = device;
-        SilkMarshal.Free((nint) deviceCreateInfo.PpEnabledExtensionNames);
+        SilkMarshal.Free((nint)deviceCreateInfo.PpEnabledExtensionNames);
 
         Vk.GetDeviceQueue(Device, QueueFamilyIndexes.GraphicsFamily.Value, 0, out var graphicQueue);
         Vk.GetDeviceQueue(Device, QueueFamilyIndexes.ComputeFamily.Value, 0, out var computeQueue);
@@ -756,7 +750,7 @@
     private static QueueFamilyIndexes GetQueueFamilyIndexes(PhysicalDevice device)
     {
         Logger.AssertAndThrow(VkSurface is not null, "KhrSurface extension is null", "Renderer");
-
+        
         QueueFamilyIndexes indexes = default;
 
         uint queueFamilyCount = 0;
@@ -864,14 +858,14 @@
 
         if (ValidationLayersActive)
         {
-            createInfo.EnabledLayerCount = (uint) validationLayers!.Length;
-            createInfo.PpEnabledLayerNames = (byte**) SilkMarshal.StringArrayToPtr(validationLayers);
+            createInfo.EnabledLayerCount = (uint)validationLayers!.Length;
+            createInfo.PpEnabledLayerNames = (byte**)SilkMarshal.StringArrayToPtr(validationLayers);
         }
 
         var extensions = new HashSet<string>(EnumerateInstanceExtensions());
         var windowExtensionPtr =
             Engine.Window!.WindowInstance.VkSurface!.GetRequiredExtensions(out var windowExtensionCount);
-        var windowExtensions = SilkMarshal.PtrToStringArray((nint) windowExtensionPtr, (int) windowExtensionCount);
+        var windowExtensions = SilkMarshal.PtrToStringArray((nint)windowExtensionPtr, (int)windowExtensionCount);
 
         foreach (var extension in windowExtensions)
             Logger.AssertAndThrow(extension.Contains(extension),
@@ -884,7 +878,7 @@
         Instance = instance;
         Vk.CurrentInstance = Instance;
 
-        SilkMarshal.Free((nint) createInfo.PpEnabledLayerNames);
+        SilkMarshal.Free((nint)createInfo.PpEnabledLayerNames);
     }
 
     private static void Resized(Vector2D<int> obj)
@@ -895,8 +889,8 @@
     {
         AssertVulkanInstance();
         Logger.AssertAndThrow(VkSwapchain is not null, "KhrSwapchain extension is null", "Renderer");
-
-
+        
+        
         foreach (var framebuffer in SwapchainFramebuffers)
             Vk.DestroyFramebuffer(Device, framebuffer, AllocationCallback);
 
