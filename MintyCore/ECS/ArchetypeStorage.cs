--- conflicted
+++ resolved
@@ -81,13 +81,9 @@
     public ref TComponent GetComponent<TComponent>(int entityIndex, Identification componentId)
         where TComponent : unmanaged, IComponent
     {
-<<<<<<< HEAD
-        return (TComponent*) GetComponentPtr(entity, componentId);
-=======
         //Get the base IntPtr of the component type, cast it to the ComponentPointer
         //Get the right value by the entity index and return a reference to it
         return ref ((TComponent*) _componentArrays[componentId])[entityIndex];
->>>>>>> 52cb1706
     }
 
     public IntPtr GetComponentPtr(Entity entity, Identification componentId)
@@ -99,12 +95,8 @@
 
     public IntPtr GetComponentPtr(int entityIndex, Identification componentId)
     {
-<<<<<<< HEAD
-        return (TComponent*) GetComponentPtr(entityIndex, componentId);
-=======
         var componentSize = ComponentManager.GetComponentSize(componentId);
         return _componentArrays[componentId] + componentSize * entityIndex;
->>>>>>> 52cb1706
     }
 
     internal bool AddEntity(Entity entity)
@@ -114,18 +106,8 @@
         //Check if the storage is large enough
         if (_entityCount >= _storageSize) Resize(_entityCount * 2);
 
-<<<<<<< HEAD
-        //Search the next free index
-        var freeIndex = _entityIndexSearchPivot;
-        if (!FindNextFreeIndex(ref freeIndex))
-        {
-            freeIndex = -1;
-            FindNextFreeIndex(ref freeIndex);
-        }
-=======
         var entityIndex = _entityCount;
 
->>>>>>> 52cb1706
 
         EntityIndex.Add(entity, entityIndex);
         IndexEntity[entityIndex] = entity;
@@ -170,39 +152,10 @@
             var entityIndexToMove = _entityCount;
             var entityToMove = IndexEntity[entityIndexToMove];
 
-<<<<<<< HEAD
-        return true;
-    }
-
-    private bool FindPreviousTakenIndex(ref int previousIndex)
-    {
-        do
-        {
-            previousIndex--;
-            if (previousIndex < 0) return false;
-        } while (IndexEntity[previousIndex] == default);
-
-        return true;
-    }
-
-    private void CopyEntityFromTo(int oldEntityIndex, int newEntityIndex)
-    {
-        var oldDataLocation = (void*) (Data + oldEntityIndex * ArchetypeSize);
-        var newDataLocation = (void*) (Data + newEntityIndex * ArchetypeSize);
-
-        Buffer.MemoryCopy(oldDataLocation, newDataLocation, ArchetypeSize, ArchetypeSize);
-    }
-
-    private void CompactData()
-    {
-        var freeIndex = -1;
-        var takenIndex = _storageSize;
-=======
             //Move the entity struct to its new locations
             IndexEntity[entityIndexToMove] = default;
             IndexEntity[index] = entityToMove;
             EntityIndex[entityToMove] = index;
->>>>>>> 52cb1706
 
             //Move the components to their new location
             foreach (var componentId in _archetype.ArchetypeComponents)
@@ -228,19 +181,9 @@
 
         if (newSize < _storageSize)
         {
-<<<<<<< HEAD
-            Logger.AssertAndThrow(!(newSize < _entityCount),
+            Logger.AssertAndThrow(newSize >= _entityCount,
                 $"The new size ({newSize}) of the archetype storage is smaller then the current entity count ({_entityCount})",
                 "ECS");
-            CompactData();
-        }
-
-        var oldData = (void*) Data;
-        var newData = (void*) AllocationHandler.Malloc(newSize * ArchetypeSize);
-=======
-            if (newSize < _entityCount)
-                throw new Exception(
-                    $"The new size ({newSize}) of the archetype storage is smaller then the current entity count ({_entityCount})");
         }
 
         //Create new component data arrays and move and dispose the old data
@@ -249,7 +192,6 @@
             var componentSize = ComponentManager.GetComponentSize(componentId);
             var oldData = _componentArrays[componentId];
             var newData = AllocationHandler.Malloc(componentSize * newSize);
->>>>>>> 52cb1706
 
             //Copy the old data to the new location, using spans as they are highly optimized
             var oldDataSpan = new Span<byte>((void*) oldData, componentSize * _entityCount);
@@ -260,11 +202,6 @@
             _componentArrays[componentId] = newData;
         }
 
-<<<<<<< HEAD
-        AllocationHandler.Free((IntPtr) oldData);
-        Data = (IntPtr) newData;
-=======
->>>>>>> 52cb1706
         Array.Resize(ref IndexEntity, newSize);
         _storageSize = newSize;
     }
@@ -371,31 +308,18 @@
             _archetypeComponents = new Identification[parent._archetype.ArchetypeComponents.Count];
             _dirtyOffsets = new ulong[_archetypeComponents.Length];
             _componentCount = (ulong) _archetypeComponents.Length;
-<<<<<<< HEAD
-            _entityIndexes = parent.IndexEntity;
-            _entityCapacity = (ulong) _entityIndexes.Length;
-            _archetypeSize = (ulong) parent.ArchetypeSize;
-            _data = (byte*) parent.Data;
-=======
             _componentDatas = new byte*[_archetypeComponents.Length];
             _componentSizes = new int[_archetypeComponents.Length];
             _entityIndexes = parent.IndexEntity;
             _entityCapacity = (ulong) _entityIndexes.Length;
->>>>>>> 52cb1706
 
             var i = 0;
             foreach (var component in parent._archetype.ArchetypeComponents)
             {
                 _archetypeComponents[i] = component;
-<<<<<<< HEAD
-                _componentOffsets[i] = (ulong) parent.ComponentOffsets[component];
-                _dirtyOffsets[i] = (ulong) ComponentManager.GetDirtyOffset(component);
-
-=======
                 _dirtyOffsets[i] = (ulong) ComponentManager.GetDirtyOffset(component);
                 _componentDatas[i] = (byte*) parent.GetComponentPtr(0, component);
                 _componentSizes[i] = ComponentManager.GetComponentSize(component);
->>>>>>> 52cb1706
                 i++;
             }
 
